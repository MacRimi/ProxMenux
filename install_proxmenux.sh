#!/bin/bash

# ==========================================================
# ProxMenux - A menu-driven script for Proxmox VE management
# ==========================================================
# Author      : MacRimi
# Copyright   : (c) 2024 MacRimi
# License     : (CC BY-NC 4.0) (https://github.com/MacRimi/ProxMenux/blob/main/LICENSE)
# Version     : 1.3
# Last Updated: 04/07/2025
# ==========================================================
# Description:
# This script installs and configures ProxMenux, a menu-driven
# tool for managing Proxmox VE.
#
# - Ensures the script is run with root privileges.
# - Displays an installation confirmation prompt.
# - Installs required dependencies:
# - whiptail (for interactive terminal menus)
# - curl (for downloading remote files)
# - jq (for handling JSON data)
# - Python 3 and virtual environment (for translations)
# - Configures the Python virtual environment and installs googletrans.
# - Creates necessary directories for storing ProxMenux data.
# - Downloads required files from GitHub, including:
# - Cache file (`cache.json`) for translation caching.
# - Utility script (`utils.sh`) for core functions.
# - Main script (`menu.sh`) to launch ProxMenux.
# - Sets correct permissions for execution.
# - Displays final instructions on how to start ProxMenux.
#
# This installer ensures a smooth setup process and prepares
# the system for running ProxMenux efficiently.
# ==========================================================

# Configuration ============================================
LOCAL_SCRIPTS="/usr/local/share/proxmenux/scripts"
# UTILS_URL - No longer used in local version (now loaded from ./scripts/utils.sh)
INSTALL_DIR="/usr/local/bin"
BASE_DIR="/usr/local/share/proxmenux"
CONFIG_FILE="$BASE_DIR/config.json"
CACHE_FILE="$BASE_DIR/cache.json"
UTILS_FILE="$BASE_DIR/utils.sh"
LOCAL_VERSION_FILE="$BASE_DIR/version.txt"
MENU_SCRIPT="menu"
VENV_PATH="/opt/googletrans-env"

MONITOR_APPIMAGE_URL="https://github.com/MacRimi/ProxMenux/raw/refs/heads/main/AppImage/ProxMenux-1.0.0.AppImage"
MONITOR_SHA256_URL="https://github.com/MacRimi/ProxMenux/raw/refs/heads/main/AppImage/ProxMenux-Monitor.AppImage.sha256"
MONITOR_INSTALL_PATH="$BASE_DIR/ProxMenux-Monitor.AppImage"
MONITOR_SERVICE_FILE="/etc/systemd/system/proxmenux-monitor.service"
MONITOR_PORT=8008

# Load utils.sh from local repository
if [[ -f "./scripts/utils.sh" ]]; then
    source "./scripts/utils.sh"
else
    echo "Error: Could not load utils.sh from local path"
    exit 1
fi

cleanup_corrupted_files() {
    if [ -f "$CONFIG_FILE" ] && ! jq empty "$CONFIG_FILE" >/dev/null 2>&1; then
        echo "Cleaning up corrupted configuration file..."
        rm -f "$CONFIG_FILE"
    fi
    if [ -f "$CACHE_FILE" ] && ! jq empty "$CACHE_FILE" >/dev/null 2>&1; then
        echo "Cleaning up corrupted cache file..."
        rm -f "$CACHE_FILE"
    fi
}

# ==========================================================
check_existing_installation() {
    local has_venv=false
    local has_config=false
    local has_language=false
    local has_menu=false
    
    if [ -f "$INSTALL_DIR/$MENU_SCRIPT" ]; then
        has_menu=true
    fi
    
    if [ -d "$VENV_PATH" ] && [ -f "$VENV_PATH/bin/activate" ]; then
        has_venv=true
    fi
    
    if [ -f "$CONFIG_FILE" ]; then
        if jq empty "$CONFIG_FILE" >/dev/null 2>&1; then
            has_config=true
            local current_language=$(jq -r '.language // empty' "$CONFIG_FILE" 2>/dev/null)
            if [[ -n "$current_language" && "$current_language" != "null" && "$current_language" != "empty" ]]; then
                has_language=true
            fi
        else
            echo "Warning: Corrupted config file detected, removing..."
            rm -f "$CONFIG_FILE"
        fi
    fi
    
    if [ "$has_venv" = true ] && [ "$has_language" = true ]; then
        echo "translation"
    elif [ "$has_menu" = true ] && [ "$has_venv" = false ]; then
        echo "normal"
    elif [ "$has_menu" = true ]; then
        echo "unknown"
    else
        echo "none"
    fi
}

uninstall_proxmenux() {
    local install_type="$1"
    local force_clean="$2"
    
    if [ "$force_clean" != "force" ]; then
        if ! whiptail --title "Uninstall ProxMenux" --yesno "Are you sure you want to uninstall ProxMenux?" 10 60; then
            return 1
        fi
    fi
    
    echo "Uninstalling ProxMenux..."
    
    if [ -f "$VENV_PATH/bin/activate" ]; then
        echo "Removing googletrans and virtual environment..."
        source "$VENV_PATH/bin/activate"
        pip uninstall -y googletrans >/dev/null 2>&1
        deactivate
        rm -rf "$VENV_PATH"
    fi
    
    if [ "$install_type" = "translation" ] && [ "$force_clean" != "force" ]; then
        DEPS_TO_REMOVE=$(whiptail --title "Remove Translation Dependencies" --checklist \
            "Select translation-specific dependencies to remove:" 15 60 3 \
            "python3-venv" "Python virtual environment" OFF \
            "python3-pip" "Python package installer" OFF \
            "python3" "Python interpreter" OFF \
            3>&1 1>&2 2>&3)
        
        if [ -n "$DEPS_TO_REMOVE" ]; then
            echo "Removing selected dependencies..."
            read -r -a DEPS_ARRAY <<< "$(echo "$DEPS_TO_REMOVE" | tr -d '"')"
            for dep in "${DEPS_ARRAY[@]}"; do
                echo "Removing $dep..."
                apt-mark auto "$dep" >/dev/null 2>&1
                apt-get -y --purge autoremove "$dep" >/dev/null 2>&1
            done
            apt-get autoremove -y --purge >/dev/null 2>&1
        fi
    fi
    
    rm -f "$INSTALL_DIR/$MENU_SCRIPT"
    rm -rf "$BASE_DIR"
    
    [ -f /root/.bashrc.bak ] && mv /root/.bashrc.bak /root/.bashrc
    if [ -f /etc/motd.bak ]; then
        mv /etc/motd.bak /etc/motd
    else
        sed -i '/This system is optimised by: ProxMenux/d' /etc/motd
    fi
    
    echo "ProxMenux has been uninstalled."
    return 0
}

handle_installation_change() {
    local current_type="$1"
    local new_type="$2"
    
    if [ "$current_type" = "$new_type" ]; then
        return 0
    fi
    
    case "$current_type-$new_type" in
        "translation-1"|"translation-normal")
            if whiptail --title "Installation Type Change" \
                --yesno "Switch from Translation to Normal Version?\n\nThis will remove translation components." 10 60; then
                echo "Preparing for installation type change..."
                uninstall_proxmenux "translation" "force" >/dev/null 2>&1
                return 0
            else
                return 1
            fi
            ;;
        "normal-2"|"normal-translation")
            if whiptail --title "Installation Type Change" \
                --yesno "Switch from Normal to Translation Version?\n\nThis will add translation components." 10 60; then
                return 0
            else
                return 1
            fi
            ;;
        *)
            return 0
            ;;
    esac
}

update_config() {
    local component="$1"
    local status="$2"
    local timestamp=$(date -u +"%Y-%m-%dT%H:%M:%SZ")
    
    local tracked_components=("dialog" "curl" "jq" "python3" "python3-venv" "python3-pip" "virtual_environment" "pip" "googletrans" "proxmenux_monitor")
    
    if [[ " ${tracked_components[@]} " =~ " ${component} " ]]; then
        mkdir -p "$(dirname "$CONFIG_FILE")"
        
        if [ ! -f "$CONFIG_FILE" ] || ! jq empty "$CONFIG_FILE" >/dev/null 2>&1; then
            echo '{}' > "$CONFIG_FILE"
        fi
        
        local tmp_file=$(mktemp)
        if jq --arg comp "$component" --arg stat "$status" --arg time "$timestamp" \
           '.[$comp] = {status: $stat, timestamp: $time}' "$CONFIG_FILE" > "$tmp_file" 2>/dev/null; then
            mv "$tmp_file" "$CONFIG_FILE"
        else
            echo '{}' > "$CONFIG_FILE"
            jq --arg comp "$component" --arg stat "$status" --arg time "$timestamp" \
               '.[$comp] = {status: $stat, timestamp: $time}' "$CONFIG_FILE" > "$tmp_file" && mv "$tmp_file" "$CONFIG_FILE"
        fi
        
        [ -f "$tmp_file" ] && rm -f "$tmp_file"
    fi
}

show_progress() {
    local step="$1"
    local total="$2"
    local message="$3"
    
    echo -e "\n${BOLD}${BL}${TAB}Installing ProxMenux: Step $step of $total${CL}"
    echo
    msg_info2 "$message"
}

select_language() {
    if [ -f "$CONFIG_FILE" ] && jq empty "$CONFIG_FILE" >/dev/null 2>&1; then
        local existing_language=$(jq -r '.language // empty' "$CONFIG_FILE" 2>/dev/null)
        if [[ -n "$existing_language" && "$existing_language" != "null" && "$existing_language" != "empty" ]]; then
            LANGUAGE="$existing_language"
            msg_ok "Using existing language configuration: $LANGUAGE"
            return 0
        fi
    fi
    
    LANGUAGE=$(whiptail --title "Select Language" --menu "Choose a language for the menu:" 20 60 12 \
        "en" "English (Recommended)" \
        "es" "Spanish" \
        "fr" "French" \
        "de" "German" \
        "it" "Italian" \
        "pt" "Portuguese" 3>&1 1>&2 2>&3)
    
    if [ -z "$LANGUAGE" ]; then
        msg_error "No language selected. Exiting."
        exit 1
    fi
    
    mkdir -p "$(dirname "$CONFIG_FILE")"
    
    if [ ! -f "$CONFIG_FILE" ] || ! jq empty "$CONFIG_FILE" >/dev/null 2>&1; then
        echo '{}' > "$CONFIG_FILE"
    fi
    
    local tmp_file=$(mktemp)
    if jq --arg lang "$LANGUAGE" '. + {language: $lang}' "$CONFIG_FILE" > "$tmp_file" 2>/dev/null; then
        mv "$tmp_file" "$CONFIG_FILE"
    else
        echo "{\"language\": \"$LANGUAGE\"}" > "$CONFIG_FILE"
    fi
    
    [ -f "$tmp_file" ] && rm -f "$tmp_file"
    
    msg_ok "Language set to: $LANGUAGE"
}

# Show installation confirmation for new installations
show_installation_confirmation() {
    local install_type="$1"
    
    case "$install_type" in
        "1")
            if whiptail --title "ProxMenux - Normal Version Installation" \
                --yesno "ProxMenux Normal Version will install:\n\n• dialog  (interactive menus) - Official Debian package\n• curl       (file downloads) - Official Debian package\n• jq        (JSON processing) - Official Debian package\n• ProxMenux core files     (/usr/local/share/proxmenux)\n• ProxMenux Monitor        (Web dashboard on port 8008)\n\nThis is a lightweight installation with minimal dependencies.\n\nProceed with installation?" 20 70; then
                return 0
            else
                return 1
            fi
            ;;
        "2")
            if whiptail --title "ProxMenux - Translation Version Installation" \
                --yesno "ProxMenux Translation Version will install:\n\n• dialog (interactive menus)\n• curl (file downloads)\n• jq (JSON processing)\n• python3 + python3-venv + python3-pip\n• Google Translate library (googletrans)\n• Virtual environment (/opt/googletrans-env)\n• Translation cache system\n• ProxMenux core files\n• ProxMenux Monitor        (Web dashboard on port 8008)\n\nThis version requires more dependencies for translation support.\n\nProceed with installation?" 20 70; then
                return 0
            else
                return 1
            fi
            ;;
    esac
}

get_server_ip() {
    local ip
    # Try to get the primary IP address
    ip=$(ip route get 1.1.1.1 2>/dev/null | grep -oP 'src \K\S+')
    
    if [ -z "$ip" ]; then
        # Fallback: get first non-loopback IP
        ip=$(hostname -I | awk '{print $1}')
    fi
    
    if [ -z "$ip" ]; then
        # Last resort: use localhost
        ip="localhost"
    fi
    
    echo "$ip"
}

install_proxmenux_monitor() {
    systemctl stop proxmenux-monitor 2>/dev/null || true
<<<<<<< HEAD
    
=======

>>>>>>> c29cdf44
    # Check if URL is accessible
    if ! wget --spider -q "$MONITOR_APPIMAGE_URL" 2>/dev/null; then
        msg_warn "ProxMenux Monitor AppImage not available at: $MONITOR_APPIMAGE_URL"
        msg_info "The monitor will be available in future releases."
        return 1
    fi
    
    # Download AppImage silently
    if ! wget -q -O "$MONITOR_INSTALL_PATH" "$MONITOR_APPIMAGE_URL" 2>/dev/null; then
        msg_warn "Failed to download ProxMenux Monitor from GitHub."
        msg_info "You can install it manually later when available."
        return 1
    fi
    
    # Download SHA256 checksum silently
    local sha256_file="/tmp/proxmenux-monitor.sha256"
    if ! wget -q -O "$sha256_file" "$MONITOR_SHA256_URL" 2>/dev/null; then
        msg_warn "SHA256 checksum file not available. Skipping verification."
        msg_info "AppImage downloaded but integrity cannot be verified."
        rm -f "$sha256_file"
    else
        # Verify SHA256 silently
        local expected_hash=$(cat "$sha256_file" | grep -Eo '^[a-f0-9]+' | tr -d '\n')
        local actual_hash=$(sha256sum "$MONITOR_INSTALL_PATH" | awk '{print $1}')
        
        if [ "$expected_hash" != "$actual_hash" ]; then
            msg_error "SHA256 verification failed! AppImage may be corrupted."
            msg_info "Expected: $expected_hash"
            msg_info "Got:      $actual_hash"
            rm -f "$MONITOR_INSTALL_PATH" "$sha256_file"
            return 1
        fi
        rm -f "$sha256_file"
    fi
    
    # Make executable
    chmod +x "$MONITOR_INSTALL_PATH"
    
    # Show single success message at the end
    msg_ok "ProxMenux Monitor installed and activated successfully."
    
    return 0
}

create_monitor_service() {
    msg_info "Creating ProxMenux Monitor service..."
    
    cat > "$MONITOR_SERVICE_FILE" << EOF
[Unit]
Description=ProxMenux Monitor - Web Dashboard
After=network.target

[Service]
Type=simple
User=root
WorkingDirectory=$BASE_DIR
ExecStart=$MONITOR_INSTALL_PATH
Restart=on-failure
RestartSec=10
Environment="PORT=$MONITOR_PORT"

[Install]
WantedBy=multi-user.target
EOF

    # Reload systemd, enable and start service
    systemctl daemon-reload
    systemctl enable proxmenux-monitor.service > /dev/null 2>&1
    systemctl start proxmenux-monitor.service > /dev/null 2>&1
    
    # Wait a moment for service to start
    sleep 3
    
    # Check if service is running
    if systemctl is-active --quiet proxmenux-monitor.service; then
        msg_ok "ProxMenux Monitor service started successfully."
        update_config "proxmenux_monitor" "installed"
        return 0
    else
        msg_warn "ProxMenux Monitor service failed to start."
        msg_info "Check logs with: journalctl -u proxmenux-monitor -n 20"
        msg_info "Check status with: systemctl status proxmenux-monitor"
        update_config "proxmenux_monitor" "failed"
        return 1
    fi
}

####################################################
install_normal_version() {
    local total_steps=4
    local current_step=1
    
    show_progress $current_step $total_steps "Installing basic dependencies."
    
    if ! command -v jq > /dev/null 2>&1; then
        # Try installing from APT (silently)
        apt-get update > /dev/null 2>&1
        
        if apt-get install -y jq > /dev/null 2>&1 && command -v jq > /dev/null 2>&1; then
            update_config "jq" "installed"
        else
            # Fallback: Download jq binary from GitHub
            local jq_url="https://github.com/jqlang/jq/releases/download/jq-1.7.1/jq-linux-amd64"
            if wget -q -O /usr/local/bin/jq "$jq_url" 2>/dev/null && chmod +x /usr/local/bin/jq; then
                if command -v jq > /dev/null 2>&1; then
                    update_config "jq" "installed_from_github"
                else
                    msg_error "Failed to install jq. Please install it manually."
                    update_config "jq" "failed"
                    return 1
                fi
            else
                msg_error "Failed to install jq from both APT and GitHub. Please install it manually."
                update_config "jq" "failed"
                return 1
            fi
        fi
    else
        update_config "jq" "already_installed"
    fi
    
    BASIC_DEPS=("dialog" "curl")
    for pkg in "${BASIC_DEPS[@]}"; do
        if ! dpkg -l | grep -qw "$pkg"; then
            if apt-get install -y "$pkg" > /dev/null 2>&1; then
                update_config "$pkg" "installed"
            else
                msg_error "Failed to install $pkg. Please install it manually."
                update_config "$pkg" "failed"
                return 1
            fi
        else
            update_config "$pkg" "already_installed"
        fi
    done
    
    msg_ok "jq, dialog and curl installed successfully."
    
    ((current_step++))
    
    show_progress $current_step $total_steps "Creating directories and configuration"
    
    mkdir -p "$BASE_DIR"
    mkdir -p "$INSTALL_DIR"
    
    if [ ! -f "$CONFIG_FILE" ]; then
        echo '{}' > "$CONFIG_FILE"
    fi
    
    msg_ok "Directories and configuration created."
    ((current_step++))
    
<<<<<<< HEAD
    show_progress $current_step $total_steps "Downloading necessary files"
    
    FILES=(
        "$UTILS_FILE $REPO_URL/scripts/utils.sh"
        "$INSTALL_DIR/$MENU_SCRIPT $REPO_URL/$MENU_SCRIPT"
        "$LOCAL_VERSION_FILE $REPO_URL/version.txt"
    )
    
    for file in "${FILES[@]}"; do
        IFS=" " read -r dest url <<< "$file"
        sleep 2
        if wget -qO "$dest" "$url"; then
            msg_ok "${dest##*/} downloaded successfully."
        else
            msg_error "Failed to download ${dest##*/}. Check your Internet connection."
            return 1
        fi
    done
=======
    show_progress $current_step $total_steps "Copying necessary files"
>>>>>>> c29cdf44
    
    # Note: Previous version downloaded from GitHub, now using local files
    ### Copy files from local scripts directory
    cp "./scripts/utils.sh" "$UTILS_FILE"
    cp "./menu" "$INSTALL_DIR/$MENU_SCRIPT"
    cp "./version.txt" "$LOCAL_VERSION_FILE"
    cp "./install_proxmenux.sh" "$BASE_DIR/install_proxmenux.sh"

    mkdir -p "$BASE_DIR/scripts"
    cp -r "./scripts/"* "$BASE_DIR/scripts/"
    chmod -R +x "$BASE_DIR/scripts/"
    chmod +x "$BASE_DIR/install_proxmenux.sh"
    msg_ok "Necessary files created."
    ###

    chmod +x "$INSTALL_DIR/$MENU_SCRIPT"
    
    ((current_step++))
    show_progress $current_step $total_steps "Installing ProxMenux Monitor"
    
    if install_proxmenux_monitor; then
        create_monitor_service
    fi
    
    msg_ok "ProxMenux Normal Version installation completed successfully."
}

####################################################
install_translation_version() {
    local total_steps=5
    local current_step=1
    
    show_progress $current_step $total_steps "Language selection"
    select_language
    ((current_step++))
    
    show_progress $current_step $total_steps "Installing system dependencies"
    
    if ! command -v jq > /dev/null 2>&1; then
        # Try installing from APT (silently)
        apt-get update > /dev/null 2>&1
        
        if apt-get install -y jq > /dev/null 2>&1 && command -v jq > /dev/null 2>&1; then
            update_config "jq" "installed"
        else
            # Fallback: Download jq binary from GitHub
            local jq_url="https://github.com/jqlang/jq/releases/download/jq-1.7.1/jq-linux-amd64"
            if wget -q -O /usr/local/bin/jq "$jq_url" 2>/dev/null && chmod +x /usr/local/bin/jq; then
                if command -v jq > /dev/null 2>&1; then
                    update_config "jq" "installed_from_github"
                else
                    msg_error "Failed to install jq. Please install it manually."
                    update_config "jq" "failed"
                    return 1
                fi
            else
                msg_error "Failed to install jq from both APT and GitHub. Please install it manually."
                update_config "jq" "failed"
                return 1
            fi
        fi
    else
        update_config "jq" "already_installed"
    fi
    
    DEPS=("dialog" "curl" "python3" "python3-venv" "python3-pip")
    for pkg in "${DEPS[@]}"; do
        if ! dpkg -l | grep -qw "$pkg"; then
            if apt-get install -y "$pkg" > /dev/null 2>&1; then
                update_config "$pkg" "installed"
            else
                msg_error "Failed to install $pkg. Please install it manually."
                update_config "$pkg" "failed"
                return 1
            fi
        else
            update_config "$pkg" "already_installed"
        fi
    done
    
    msg_ok "jq, dialog, curl, python3, python3-venv and python3-pip installed successfully."
    
    ((current_step++))
    
    show_progress $current_step $total_steps "Setting up translation environment"
    
    if [ ! -d "$VENV_PATH" ] || [ ! -f "$VENV_PATH/bin/activate" ]; then
        python3 -m venv --system-site-packages "$VENV_PATH" > /dev/null 2>&1
        if [ ! -f "$VENV_PATH/bin/activate" ]; then
            msg_error "Failed to create virtual environment. Please check your Python installation."
            update_config "virtual_environment" "failed"
            return 1
        else
            update_config "virtual_environment" "created"
        fi
    else
        update_config "virtual_environment" "already_exists"
    fi
    
    source "$VENV_PATH/bin/activate"
    
    if pip install --upgrade pip > /dev/null 2>&1; then
        update_config "pip" "upgraded"
    else
        msg_error "Failed to upgrade pip."
        update_config "pip" "upgrade_failed"
        return 1
    fi
    
    if pip install --break-system-packages --no-cache-dir googletrans==4.0.0-rc1 > /dev/null 2>&1; then
        update_config "googletrans" "installed"
    else
        msg_error "Failed to install googletrans. Please check your internet connection."
        update_config "googletrans" "failed"
        deactivate
        return 1
    fi
    
    deactivate
    ((current_step++))
    
    show_progress $current_step $total_steps "Copying necessary files"
    
    mkdir -p "$BASE_DIR"
    mkdir -p "$INSTALL_DIR"
    
<<<<<<< HEAD
    FILES=(
        "$CACHE_FILE $REPO_URL/json/cache.json"
        "$UTILS_FILE $REPO_URL/scripts/utils.sh"
        "$INSTALL_DIR/$MENU_SCRIPT $REPO_URL/$MENU_SCRIPT"
        "$LOCAL_VERSION_FILE $REPO_URL/version.txt"
    )
    
    for file in "${FILES[@]}"; do
        IFS=" " read -r dest url <<< "$file"
        sleep 2
        if wget -qO "$dest" "$url"; then
            if [[ "$dest" == "$CACHE_FILE" ]]; then
                msg_ok "Cache file updated with latest translations."
            fi
        else
            msg_error "Failed to download ${dest##*/}. Check your Internet connection."
            return 1
        fi
    done
=======
    ### Copy files from local scripts directory
    cp "./json/cache.json" "$CACHE_FILE"
    msg_ok "Cache file copied with translations."
    
    cp "./scripts/utils.sh" "$UTILS_FILE"
    cp "./menu" "$INSTALL_DIR/$MENU_SCRIPT"
    cp "./version.txt" "$LOCAL_VERSION_FILE"
    cp "./install_proxmenux.sh" "$BASE_DIR/install_proxmenux.sh"
    
    mkdir -p "$BASE_DIR/scripts"
    cp -r "./scripts/"* "$BASE_DIR/scripts/"
    chmod -R +x "$BASE_DIR/scripts/"
    chmod +x "$BASE_DIR/install_proxmenux.sh"
    msg_ok "Necessary files created."
    ###
>>>>>>> c29cdf44
    
    chmod +x "$INSTALL_DIR/$MENU_SCRIPT"
    
    ((current_step++))
    show_progress $current_step $total_steps "Installing ProxMenux Monitor"
    
    if install_proxmenux_monitor; then
        create_monitor_service
    fi
    
    msg_ok "ProxMenux Translation Version installation completed successfully."
}

####################################################
show_installation_options() {
    local current_install_type
    current_install_type=$(check_existing_installation)
    local pve_version
    pve_version=$(pveversion 2>/dev/null | grep -oP 'pve-manager/\K[0-9]+' | head -1)
    
    local menu_title="ProxMenux Installation"
    local menu_text="Choose installation type:"
    
    if [ "$current_install_type" != "none" ]; then
        case "$current_install_type" in
            "translation")
                menu_title="ProxMenux Update - Translation Version Detected"
                ;;
            "normal")
                menu_title="ProxMenux Update - Normal Version Detected"
                ;;
            "unknown")
                menu_title="ProxMenux Update - Existing Installation Detected"
                ;;
        esac
    fi
    
    if [[ "$pve_version" -ge 9 ]]; then
        INSTALL_TYPE=$(whiptail --backtitle "ProxMenux" --title "$menu_title" --menu "\n$menu_text" 14 70 2 \
            "1" "Normal Version      (English only)" 3>&1 1>&2 2>&3)
        
        if [ -z "$INSTALL_TYPE" ]; then
            show_proxmenux_logo
            msg_warn "Installation cancelled."
            exit 1
        fi
    else
        INSTALL_TYPE=$(whiptail --backtitle "ProxMenux" --title "$menu_title" --menu "\n$menu_text" 14 70 2 \
            "1" "Normal Version      (English only)" \
            "2" "Translation Version (Multi-language support)" 3>&1 1>&2 2>&3)
        
        if [ -z "$INSTALL_TYPE" ]; then
            show_proxmenux_logo
            msg_warn "Installation cancelled."
            exit 1
        fi
    fi
    
    if [ -z "$INSTALL_TYPE" ]; then
        show_proxmenux_logo
        msg_warn "Installation cancelled."
        exit 1
    fi
    
    # For new installations, show confirmation with details
    if [ "$current_install_type" = "none" ]; then
        if ! show_installation_confirmation "$INSTALL_TYPE"; then
            show_proxmenux_logo
            msg_warn "Installation cancelled."
            exit 1
        fi
    fi
    
    if ! handle_installation_change "$current_install_type" "$INSTALL_TYPE"; then
        show_proxmenux_logo
        msg_warn "Installation cancelled."
        exit 1
    fi
}

install_proxmenux() {
    show_installation_options
    
    case "$INSTALL_TYPE" in
        "1")
            show_proxmenux_logo
            msg_title "Installing ProxMenux - Normal Version"
            install_normal_version
            ;;
        "2")
            show_proxmenux_logo
            msg_title "Installing ProxMenux - Translation Version"
            install_translation_version
            ;;
        *)
            msg_error "Invalid option selected."
            exit 1
            ;;
    esac
    
    msg_title "$(translate "ProxMenux has been installed successfully")"
    
    if systemctl is-active --quiet proxmenux-monitor.service; then
        local server_ip=$(get_server_ip)
        echo -e "${GN}🌐  $(translate "ProxMenux Monitor activated")${CL}: ${BL}http://${server_ip}:${MONITOR_PORT}${CL}"
        echo
    fi
    
    echo -ne "${GN}"
    type_text "$(translate "To run ProxMenux, simply execute this command in the console or terminal:")"
    echo -e "${YWB}    menu${CL}"
    echo
}

if [ "$(id -u)" -ne 0 ]; then
    msg_error "This script must be run as root."
    exit 1
fi

cleanup_corrupted_files
install_proxmenux<|MERGE_RESOLUTION|>--- conflicted
+++ resolved
@@ -319,11 +319,7 @@
 
 install_proxmenux_monitor() {
     systemctl stop proxmenux-monitor 2>/dev/null || true
-<<<<<<< HEAD
-    
-=======
-
->>>>>>> c29cdf44
+    
     # Check if URL is accessible
     if ! wget --spider -q "$MONITOR_APPIMAGE_URL" 2>/dev/null; then
         msg_warn "ProxMenux Monitor AppImage not available at: $MONITOR_APPIMAGE_URL"
@@ -476,28 +472,7 @@
     msg_ok "Directories and configuration created."
     ((current_step++))
     
-<<<<<<< HEAD
-    show_progress $current_step $total_steps "Downloading necessary files"
-    
-    FILES=(
-        "$UTILS_FILE $REPO_URL/scripts/utils.sh"
-        "$INSTALL_DIR/$MENU_SCRIPT $REPO_URL/$MENU_SCRIPT"
-        "$LOCAL_VERSION_FILE $REPO_URL/version.txt"
-    )
-    
-    for file in "${FILES[@]}"; do
-        IFS=" " read -r dest url <<< "$file"
-        sleep 2
-        if wget -qO "$dest" "$url"; then
-            msg_ok "${dest##*/} downloaded successfully."
-        else
-            msg_error "Failed to download ${dest##*/}. Check your Internet connection."
-            return 1
-        fi
-    done
-=======
     show_progress $current_step $total_steps "Copying necessary files"
->>>>>>> c29cdf44
     
     # Note: Previous version downloaded from GitHub, now using local files
     ### Copy files from local scripts directory
@@ -624,27 +599,6 @@
     mkdir -p "$BASE_DIR"
     mkdir -p "$INSTALL_DIR"
     
-<<<<<<< HEAD
-    FILES=(
-        "$CACHE_FILE $REPO_URL/json/cache.json"
-        "$UTILS_FILE $REPO_URL/scripts/utils.sh"
-        "$INSTALL_DIR/$MENU_SCRIPT $REPO_URL/$MENU_SCRIPT"
-        "$LOCAL_VERSION_FILE $REPO_URL/version.txt"
-    )
-    
-    for file in "${FILES[@]}"; do
-        IFS=" " read -r dest url <<< "$file"
-        sleep 2
-        if wget -qO "$dest" "$url"; then
-            if [[ "$dest" == "$CACHE_FILE" ]]; then
-                msg_ok "Cache file updated with latest translations."
-            fi
-        else
-            msg_error "Failed to download ${dest##*/}. Check your Internet connection."
-            return 1
-        fi
-    done
-=======
     ### Copy files from local scripts directory
     cp "./json/cache.json" "$CACHE_FILE"
     msg_ok "Cache file copied with translations."
@@ -660,7 +614,6 @@
     chmod +x "$BASE_DIR/install_proxmenux.sh"
     msg_ok "Necessary files created."
     ###
->>>>>>> c29cdf44
     
     chmod +x "$INSTALL_DIR/$MENU_SCRIPT"
     
